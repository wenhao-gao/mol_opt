import os
import rdkit
import torch
import random
import pathlib
import argparse
import numpy as np
import logging as log
from tqdm import tqdm
from tdc import Oracle 
from rdkit import Chem, RDLogger
import sys, yaml 
path_here = os.path.dirname(os.path.realpath(__file__))
sys.path.append(path_here)
sys.path.append('.')
from main.optimizer import BaseOptimizer
from estimator.estimator import Estimator
from proposal.models.editor_basic import BasicEditor
from proposal.proposal import Proposal_Random, Proposal_Editor, Proposal_Mix
from sampler import Sampler_SA, Sampler_MH, Sampler_Recursive
from datasets.utils import load_mols

lg = RDLogger.logger()
lg.setLevel(RDLogger.CRITICAL)

"""
objectives: 'gsk3b,jnk3,qed,sa'
score_wght: '1.0, 1.0, 1.0, 1.0'
score_succ: '0.5, 0.5, 0.6, .67'
score_clip: '0.6, 0.6, 0.7, 0.7'

# config['objectives'] = config['objectives'].split(',')
# config['score_wght'] = [float(_) for _ in config['score_wght'].split(',')]
# config['score_succ'] = [float(_) for _ in config['score_succ'].split(',')]
# config['score_clip'] = [float(_) for _ in config['score_clip'].split(',')]
# assert len(config['score_wght']) == len(config['objectives'])
# assert len(config['score_succ']) == len(config['objectives'])
# assert len(config['score_clip']) == len(config['objectives'])

estimator is used for scoring, will be replaced by tdc.oracle 

"""


class MARS_Optimizer(BaseOptimizer):
    def __init__(self, args=None):
        super().__init__(args)
        self.model_name = "mars"


    def _optimize(self, oracle, config):
<<<<<<< HEAD

        self.oracle.assign_evaluator(oracle)

=======
        self.oracle.assign_evaluator(oracle)
>>>>>>> 7f237b5b
        config['device'] = torch.device(config['device'])
        config['run_dir'] = os.path.join(config['root_dir'], config['run_dir'])
        config['data_dir'] = os.path.join(config['root_dir'], config['data_dir'])
        os.makedirs(config['run_dir'], exist_ok=True)

        random.seed(0)
        torch.manual_seed(0)
        torch.cuda.manual_seed(0)
        np.random.seed(0)

        ### estimator
        if config['mols_ref']: 
            config['mols_ref'] = load_mols(config['data_dir'], config['mols_ref'])
        # estimator = Estimator(config)

        run_dir = config['run_dir']

        ### proposal
        editor = BasicEditor(config).to(config['device']) if not config['proposal'] == 'random' else None
        if config['editor_dir'] is not None: # load pre-trained editor
            path = os.path.join(config['root_dir'], config['editor_dir'], 'model_best.pt')
            editor.load_state_dict(torch.load(path, map_location=torch.device(config['device'])))
            print('successfully loaded editor model from %s' % path)
        if config['proposal'] == 'random': proposal = Proposal_Random(config)
        elif config['proposal'] == 'editor': proposal = Proposal_Editor(config, editor)
        elif config['proposal'] == 'mix': proposal = Proposal_Mix(config, editor)

        ### sampler
        if config['sampler'] == 're': sampler = Sampler_Recursive(config, proposal, self.oracle) 
        elif config['sampler'] == 'sa': sampler = Sampler_SA(config, proposal, self.oracle)
        elif config['sampler'] == 'mh': sampler = Sampler_MH(config, proposal, self.oracle)

        ### sampling
        if config['mols_init']:
            mols = load_mols(config['data_dir'], config['mols_init'])
            mols = random.choices(mols, k=config['num_mols'])
            mols_init = mols[:config['num_mols']]
        else: 
            mols_init = [Chem.MolFromSmiles('CC') for _ in range(config['num_mols'])]
        # print("mols_init", mols_init)
        sampler.sample(run_dir, mols_init)



def main():
    parser = argparse.ArgumentParser()
    parser.add_argument('--smi_file', default=None)
    parser.add_argument('--config_default', default='hparams_default.yaml')
    parser.add_argument('--config_tune', default='hparams_tune.yaml')
    parser.add_argument('--n_jobs', type=int, default=-1)
    parser.add_argument('--output_dir', type=str, default=None)
    parser.add_argument('--patience', type=int, default=5)
    parser.add_argument('--n_runs', type=int, default=5)
    parser.add_argument('--max_oracle_calls', type=int, default=500)
    parser.add_argument('--task', type=str, default="simple", choices=["tune", "simple", "production"])
    parser.add_argument('--oracles', nargs="+", default=["QED"])
    args = parser.parse_args()

    if args.output_dir is None:
        args.output_dir = os.path.join(path_here, "results")

    if not os.path.exists(args.output_dir):
        os.mkdir(args.output_dir)

    for oracle_name in args.oracles:

        try:
            config_default = yaml.safe_load(open(args.config_default))
        except:
            config_default = yaml.safe_load(open(os.path.join(path_here, args.config_default)))

        if args.task == "tune":
            try:
                config_tune = yaml.safe_load(open(args.config_tune))
            except:
                config_tune = yaml.safe_load(open(os.path.join(path_here, args.config_tune)))

        oracle = Oracle(name = oracle_name)
        optimizer = MARS_Optimizer(args=args)

        if args.task == "simple":
            optimizer.optimize(oracle=oracle, config=config_default)
        elif args.task == "tune":
            optimizer.hparam_tune(oracle=oracle, hparam_space=config_tune, hparam_default=config_default, count=args.n_runs)
        elif args.task == "production":
            optimizer.production(oracle=oracle, config=config_default, num_runs=args.n_runs)


if __name__ == '__main__':
    main() 
<|MERGE_RESOLUTION|>--- conflicted
+++ resolved
@@ -49,13 +49,9 @@
 
 
     def _optimize(self, oracle, config):
-<<<<<<< HEAD
 
         self.oracle.assign_evaluator(oracle)
 
-=======
-        self.oracle.assign_evaluator(oracle)
->>>>>>> 7f237b5b
         config['device'] = torch.device(config['device'])
         config['run_dir'] = os.path.join(config['root_dir'], config['run_dir'])
         config['data_dir'] = os.path.join(config['root_dir'], config['data_dir'])
