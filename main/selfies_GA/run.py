import os, time
import sys
path_here = os.path.dirname(os.path.realpath(__file__))
sys.path.append(path_here)
sys.path.append('.')
from selfies import decoder, encoder 
import multiprocessing
import torch
import discriminator as D
import evolution_functions as evo
import generation_props as gen_func
import numpy as np 
import argparse, yaml  
from main.optimizer import BaseOptimizer 
from tdc import Oracle


class SELFIES_GA_optimizer(BaseOptimizer):

    def __init__(self, args=None):
        super().__init__(args)
        self.model_name = "selfies_ga"

    def _optimize(self, oracle, config):

        self.oracle.assign_evaluator(oracle)
        beta = config['beta']
        max_n_oracles = config["max_n_oracles"]
        max_generations = config['max_generations'] ## 1000
        generation_size = config['generation_size'] ##  500

        results_dir = evo.make_clean_results_dir()
        i = 0 
        max_fitness_collector = []
        image_dir, saved_models_dir, data_dir = evo.make_clean_directories(beta, results_dir, i) # clear directories 

        torch.cuda.empty_cache()


        starting_selfies = [encoder('C')]
        max_molecules_len = 81
        disc_epochs_per_generation = 10
        disc_enc_type = 'properties_rdkit'    # 'selfies' or 'smiles' or 'properties_rdkit'
        disc_layers = [100, 10]
        training_start_gen = 0   # generation index to start training discriminator
        device = 'cpu'
        num_processors = multiprocessing.cpu_count()
        impose_time_adapted_pen = True

        
        # Obtain starting molecule
        starting_smiles = evo.sanitize_multiple_smiles([decoder(selfie) for selfie in starting_selfies])
        
        # Recording Collective results
        smiles_all         = []    # all SMILES seen in all generations
        selfies_all        = []    # all SELFIES seen in all generation
        smiles_all_counter = {}    # Number of times a SMILE string is recorded in GA run
        
        
        # Initialize a Discriminator
        discriminator, d_optimizer, d_loss_func = D.obtain_initial_discriminator(disc_enc_type, disc_layers, max_molecules_len, device)
        
        # Read in the Zinc data set 
        molecules_reference = evo.read_dataset_encoding(disc_enc_type)
        molecules_reference = dict.fromkeys(molecules_reference, '') # convert the zinc data set into a dictionary

        # Set up Generation Loop 
        for generation_index in range(1, max_generations+1):
            print("   ###   On generation %i of %i"%(generation_index, max_generations))
                  
            # Obtain molecules from the previous generation 
            smiles_here, selfies_here = gen_func.obtain_previous_gen_mol(starting_smiles,   starting_selfies, generation_size, 
                                                                         generation_index,  selfies_all,      smiles_all)

            # Calculate fitness of previous generation (shape: (generation_size, ))
            value = self.oracle(smiles_here)
            fitness_here, order, fitness_ordered, smiles_ordered, selfies_ordered = gen_func.obtain_fitness(
<<<<<<< HEAD
                                                                                        disc_enc_type, smiles_here, selfies_here,  
                                                                                        oracle, self.mol_buffer,   
=======
                                                                                        disc_enc_type,      smiles_here,   selfies_here,  
                                                                                        self.oracle,    
>>>>>>> 7f237b5b
                                                                                        discriminator, generation_index,
                                                                                        max_molecules_len, device, generation_size,  
                                                                                        num_processors, beta,            
                                                                                        image_dir, data_dir, max_fitness_collector, 
                                                                                        impose_time_adapted_pen)

<<<<<<< HEAD
            if self.finish:
=======
            if self.oracle.finish:
>>>>>>> 7f237b5b
                break 
            else:
                print("# of oracle calls", len(self.oracle))
            # Obtain molecules that need to be replaced & kept
            to_replace, to_keep = gen_func.apply_generation_cutoff(order, generation_size)
            # Obtain new generation of molecules 
            smiles_mutated, selfies_mutated = gen_func.obtain_next_gen_molecules(order, to_replace, to_keep, 
                                                                                 selfies_ordered, smiles_ordered, max_molecules_len)
            # Record in collective list of molecules 
            smiles_all, selfies_all, smiles_all_counter = gen_func.update_gen_res(smiles_all, smiles_mutated, 
                                                                                  selfies_all, selfies_mutated, smiles_all_counter)


            # Obtain data for training the discriminator (Note: data is shuffled)
            dataset_x, dataset_y = gen_func.obtain_discrm_data(disc_enc_type, molecules_reference, smiles_mutated, 
                                                               selfies_mutated, max_molecules_len, num_processors, generation_index)
            # Train the discriminator (on mutated molecules)
            if generation_index >= training_start_gen:
                discriminator = D.do_x_training_steps(dataset_x, dataset_y, discriminator, d_optimizer, d_loss_func , 
                                                      disc_epochs_per_generation, generation_index-1, device, data_dir)
                D.save_model(discriminator, generation_index-1, saved_models_dir) # Save the discriminator 




def main():
    parser = argparse.ArgumentParser()
    parser.add_argument('--smi_file', default=None)
    parser.add_argument('--config_default', default='hparams_default.yaml')
    parser.add_argument('--config_tune', default='hparams_tune.yaml')
    parser.add_argument('--n_jobs', type=int, default=-1)
    parser.add_argument('--output_dir', type=str, default=None)
    parser.add_argument('--patience', type=int, default=5)
    parser.add_argument('--n_runs', type=int, default=5)
    parser.add_argument('--max_oracle_calls', type=int, default=500)
    parser.add_argument('--task', type=str, default="simple", choices=["tune", "simple", "production"])
    parser.add_argument('--oracles', nargs="+", default=["QED"])
    args = parser.parse_args()

    path_here = os.path.dirname(os.path.realpath(__file__))

    if args.output_dir is None:
        args.output_dir = os.path.join(path_here, "results")
    
    if not os.path.exists(args.output_dir):
        os.mkdir(args.output_dir)
    
    for oracle_name in args.oracles:

        try:
            config_default = yaml.safe_load(open(args.config_default))
        except:
            config_default = yaml.safe_load(open(os.path.join(path_here, args.config_default)))

        if args.task == "tune":
            try:
                config_tune = yaml.safe_load(open(args.config_tune))
            except:
                config_tune = yaml.safe_load(open(os.path.join(path_here, args.config_tune)))

        oracle = Oracle(name = oracle_name)
        optimizer = SELFIES_GA_optimizer(args=args)

        if args.task == "simple":
            optimizer.optimize(oracle=oracle, config=config_default)
        elif args.task == "tune":
            optimizer.hparam_tune(oracle=oracle, hparam_space=config_tune, hparam_default=config_default, count=args.n_runs)
        elif args.task == "production":
            optimizer.production(oracle=oracle, config=config_default, num_runs=args.n_runs)



if __name__ == "__main__":
    main() 

        <|MERGE_RESOLUTION|>--- conflicted
+++ resolved
@@ -75,24 +75,16 @@
             # Calculate fitness of previous generation (shape: (generation_size, ))
             value = self.oracle(smiles_here)
             fitness_here, order, fitness_ordered, smiles_ordered, selfies_ordered = gen_func.obtain_fitness(
-<<<<<<< HEAD
-                                                                                        disc_enc_type, smiles_here, selfies_here,  
-                                                                                        oracle, self.mol_buffer,   
-=======
                                                                                         disc_enc_type,      smiles_here,   selfies_here,  
                                                                                         self.oracle,    
->>>>>>> 7f237b5b
                                                                                         discriminator, generation_index,
                                                                                         max_molecules_len, device, generation_size,  
                                                                                         num_processors, beta,            
                                                                                         image_dir, data_dir, max_fitness_collector, 
                                                                                         impose_time_adapted_pen)
 
-<<<<<<< HEAD
+
             if self.finish:
-=======
-            if self.oracle.finish:
->>>>>>> 7f237b5b
                 break 
             else:
                 print("# of oracle calls", len(self.oracle))
