
import typing
import copy
import logging
import os
from os import path

import torch
from torch import optim
from torch import nn
from dataclasses import dataclass, field
import numpy as np
from torch.utils.tensorboard import SummaryWriter
from tqdm import tqdm

from ..data import synthesis_trees
from ..data import smiles_to_feats
from ..model import doggen
from ..model import dog_decoder
from ..model import reaction_predictors
from . import opt_utils


@dataclass(order=True, frozen=True)
class ScoredTupleTree:
    tuple_tree: tuple = field(compare=False)
    score_to_maximize: float

    @property
    def root_smi(self):
        return self.tuple_tree[0]


@dataclass
class DogGenHillclimbingParams:
    n_samples_per_round: int = 7000
    n_samples_to_keep_per_round: int = 1500
    n_epochs_for_finetuning: int = 2
    batch_size: int = 64
    break_down_tuple_tree_into_parts: bool = False # this is if you want to break down the tuple tree into
    sample_batch_size: int = 200
    learning_rate: float = 1e-3
    clip_gradients: bool = True


@dataclass
class DogGenHillclimberParts:
    model: doggen.DogGen
    scorer: opt_utils.PropertyEvaluator
    reactant_vocab_set: typing.Set[str]
    rng: np.random.RandomState
    dataloader_factory: typing.Callable  # Creates a dataloader given a list of tuple trees and batch size.
    prepare_batch: typing.Callable  # prepares the batch for model (i.e. puts on GPU if necessary)
    loss_fn: typing.Callable  # model, x, new_order -> mean_loss
    device: typing.Union[str, torch.device]  # Device for Torch to use


class DogGenHillclimber:
    def __init__(self, parts: DogGenHillclimberParts, params: DogGenHillclimbingParams):
        self.parts = parts
        self.hparams = params

        self.optimizer = None
        self._num_total_train_steps_for_hc = None

    def run_hillclimbing(self, initial_tuple_trees, tb_logger: SummaryWriter):
        """
        See Alg.2 of our paper.
        :param initial_tuple_trees:  (NB all SMILES should be in canoncical form already.)
        :param tb_logger: Tensorboard logger
        """
        seen_tts: typing.List[tuple] = self.filter_out_uninteresting_trees_and_clean(initial_tuple_trees, set())
        seen_tts = seen_tts[:2000] #### limit the initial training size, the budget is 10K. 
        sorted_tts: typing.List[ScoredTupleTree] = self.score_new_trees_and_sort(seen_tts, [])
        self._report_best(sorted_tts, tb_logger, 0)

        self.optimizer = optim.Adam(self.parts.model.parameters(), lr=self.hparams.learning_rate)
        self._num_total_train_steps_for_hc = 0

        print('## Sampling before tuning...')
        sampled_dirty_tts = self.sample_from_model()
        sampled_clean_tts = self.filter_out_uninteresting_trees_and_clean(sampled_dirty_tts, sorted_tts)
        sorted_tts: typing.List[ScoredTupleTree] = self.score_new_trees_and_sort(sampled_clean_tts, sorted_tts)
        self._report_best(sorted_tts, tb_logger, 0)

        round = 0
        patience = 0
        
        while True:
            round += 1
            print(f"# Starting round {round}")
<<<<<<< HEAD

            if len(self.parts.scorer) > 100:
                self.parts.scorer.sort_buffer()
                old_scores = [item[1][0] for item in list(self.parts.scorer.mol_buffer.items())[:100]]
            else:
                old_scores = 0

            print('## Setting up new batch for training...')
=======
            # print('## Setting up new batch for training...')
>>>>>>> 19f66dad
            new_batch_for_fine_tuning = [e.tuple_tree for e in sorted_tts[:self.hparams.n_samples_to_keep_per_round]]

            # print('## Starting dog_gen on new batch...')
            self.train_one_round(new_batch_for_fine_tuning, tb_logger)

            # print('## Sampling...')
            sampled_dirty_tts = self.sample_from_model()
            sampled_clean_tts = self.filter_out_uninteresting_trees_and_clean(sampled_dirty_tts, sorted_tts)
            sorted_tts: typing.List[ScoredTupleTree] = self.score_new_trees_and_sort(sampled_clean_tts, sorted_tts)
            if self.parts.scorer.finish: 
                print("max oracle calls hit, exit")
                break 
            self._report_best(sorted_tts, tb_logger, round)

            # early stopping
            if len(self.parts.scorer) > 100:
                self.parts.scorer.sort_buffer()
                new_scores = [item[1][0] for item in list(self.parts.scorer.mol_buffer.items())[:100]]
                if new_scores == old_scores:
                    patience += 1
                    if patience >= 5:
                        self.parts.scorer.log_intermediate(finish=True)
                        print('convergence criteria met, abort ...... ')
                        break
                else:
                    patience = 0

        return sorted_tts

    def train_one_round(self, tuple_trees_to_train_on: typing.List[tuple], tb_logger: SummaryWriter):
        self.parts.model.train()
        train_dataloader = self.parts.dataloader_factory(tuple_trees=tuple_trees_to_train_on,
                                                         batch_size=self.hparams.batch_size)
        for epoch in range(self.hparams.n_epochs_for_finetuning):
            # print(f"### Training epoch {epoch}")
            loss = 0.
            for data in train_dataloader:
                self.optimizer.zero_grad()
                batch = self.parts.prepare_batch(data, self.parts.device)
                loss = self.parts.loss_fn(self.parts.model, *batch)
                loss.backward()
                tb_logger.add_scalar("train_one_round_loss", loss.item(), self._num_total_train_steps_for_hc)
                if self.hparams.clip_gradients:
                    nn.utils.clip_grad_norm_(self.parts.model.parameters(), 1.0)
                self.optimizer.step()
                self._num_total_train_steps_for_hc += 1
            # print(f"loss, last batch: {loss.item()}")

    @staticmethod
    def _report_best(sorted_list: typing.List[ScoredTupleTree], tb_logger: SummaryWriter, step_num):
        print(f"Step {step_num}, Best 3 TTs so far are {sorted_list[:3]}")
        tb_logger.add_scalar("Best score So Far", sorted_list[0].score_to_maximize,
                             global_step=step_num)
        tb_logger.add_scalar("Second best score So Far", sorted_list[1].score_to_maximize,
                             global_step=step_num)
        tb_logger.add_scalar("Third best score So Far", sorted_list[2].score_to_maximize,
                             global_step=step_num)
        tb_logger.add_scalar("Mean of top 50 scores", np.mean([sorted_list[i].score_to_maximize for
                                                              i in range(50)]), global_step=step_num)

    def sample_from_model(self) -> typing.List[tuple]:
        self.parts.model.eval()
        out_list: typing.List[synthesis_trees.SynthesisTree] = []
        for _ in tqdm(range(int(np.ceil(self.hparams.n_samples_per_round / self.hparams.sample_batch_size))),
                      desc="sampling from model"):
            syn_trees, _ = self.parts.model.sample(batch_size=self.hparams.sample_batch_size)
            out_list.extend(syn_trees)
        out_tts = [e.tuple_tree_repr() for e in out_list]
        return out_tts

    def score_new_trees_and_sort(self, new_tts: typing.List[tuple],
                                 existing_tree_scores: typing.List[ScoredTupleTree]) -> typing.List[ScoredTupleTree]:
        existing_tree_scores = copy.copy(existing_tree_scores)
        # scores = self.parts.scorer.evaluate_molecules([e[0] for e in new_tts])
        try:
            # scores = self.parts.scorer([e[0] for e in new_tts]) #### smiles_list, output is np.array([xx, xxx, xxxx, ...]) 
            scores = self.parts.scorer.evaluate_molecules([e[0] for e in new_tts]) #### smiles_list, output is np.array([xx, xxx, xxxx, ...]) 
        except:
            scores = np.array(self.parts.scorer([e[0] for e in new_tts]))  

        new_scored_tts = [ScoredTupleTree(tt, score) for tt, score in zip(new_tts, scores)]
        existing_tree_scores.extend(new_scored_tts)
        return sorted(existing_tree_scores, reverse=True)

    def filter_out_uninteresting_trees_and_clean(self, list_of_tuple_trees: typing.List[tuple],
                                                 seen_tt_scores: typing.Iterable[ScoredTupleTree]) -> typing.List[tuple]:
        """
        Filters out tuple trees that have either been seen or lead to an item in the reactant set.
        Cleans tuple trees such that any unecessary parts (ie any parts that lead to a reactant and so are
        superfluous) are removed.
        """
        out = []
        invariant_seen_tts = set([synthesis_trees.SynthesisTree.make_tuple_tree_invariant(elem.tuple_tree)
                                  for elem in seen_tt_scores])
        for tt in tqdm(list_of_tuple_trees, desc="cleaning trees"):

            # Filter out reactants at top, as these we already know how to make -- just buy them!
            if tt[0] in self.parts.reactant_vocab_set:
                continue

            # If already exists then remove as already seen it
            invariant_rep = synthesis_trees.SynthesisTree.make_tuple_tree_invariant(tt)
            if invariant_rep in invariant_seen_tts:
                continue
            else:
                invariant_seen_tts.add(invariant_rep)

            # Clean out any tree parts that lead to an already reactant
            clean_tt = synthesis_trees.SynthesisTree.clean_dirty_tuple_tree(tt, self.parts.reactant_vocab_set)
            out.append(clean_tt)
        return out


@dataclass
class DoggenTrainDetails:
    starting_reactants: list
    params: dict


def load_doggen_model(device, log_path_for_react_predict, *,
                      weight_path=None, doggen_train_details: DoggenTrainDetails=None):
    """
    This utility function loads the DoG-Gen model, setting up the reaction predictor, loggers etc.
    It can be called either at initial training time or after training with a weight path in which case it will obtain
    the required parameters from the checkpoint.
    See the load_doggae_model function which works similarly for the DoG-AE model.

    :param device: eg cpu or cuda
    :param log_path_for_react_predict: where to write out the reaction predictors log
    :param weight_path: if already have a trained version of the model give path here...
    :param doggen_train_details: ... or if not provide the parameter details/starting reactants to create a _new_ model.
    """
    assert doggen_train_details is None or weight_path is None, "Should either create a new model or load an existing. Not both!"
    if weight_path is not None:
        # if using an existing model then load the checkpoint first
        chkpt = torch.load(weight_path, device)
        print(f"Loading an existing model from {weight_path}.")
        _doggen_params = chkpt['model_params']
        starting_reactants = list(chkpt['mol_to_graph_idx_for_reactants'].keys())
    else:
        print("Creating a new dog gen model")
        # otherwise unpack them from the passed parameters
        chkpt = None
        _doggen_params = doggen_train_details.params
        print(_doggen_params)
        starting_reactants = doggen_train_details.starting_reactants

    # Collate function
    collate_func = synthesis_trees.CollateWithLargestFirstReordering(starting_reactants)

    # Model components -- set up individual components
    mol_to_graph_idx_for_reactants = collate_func.base_mol_to_idx_dict.copy()
    reactant_graphs = copy.copy(collate_func.reactant_graphs)
    reactant_graphs.inplace_torch_to(device)
    reactant_vocab = dog_decoder.DOGGenerator.ReactantVocab(reactant_graphs, mol_to_graph_idx_for_reactants)

    smi2graph_func = lambda smi: smiles_to_feats.DEFAULT_SMILES_FEATURIZER.smi_to_feats(smi)
    reaction_predictor = reaction_predictors.OpenNMTServerPredictor()

    # Add a logger to the reaction predictor so can find out the reactions it predicts later.
    log_hndlr = logging.FileHandler(log_path_for_react_predict)
    log_hndlr.setLevel(logging.DEBUG)
    formatter = logging.Formatter("%(asctime)s - %(name)s - %(levelname)s - %(message)s")
    log_hndlr.setFormatter(formatter)
    reaction_predictor.logger.addHandler(log_hndlr)
    reaction_predictor.logger.setLevel(logging.DEBUG)
    reaction_predictor.logger.propagate = False

    # Model
    model, hparams = doggen.get_dog_gen(reaction_predictor, smi2graph_func,
                                        reactant_vocab, _doggen_params)
    model = model.to(device)

    # If we're reloading an existing model then load weights into model now
    if chkpt is not None:
        print("loading weights into model...")
        model.load_state_dict(chkpt['model'])

    # Collect other parts into a dictionary to return.
    other_parts = dict(
        log_hndlr=log_hndlr, hparams=hparams, chkpt=chkpt, mol_to_graph_idx_for_reactants=mol_to_graph_idx_for_reactants
    )

    return model, collate_func, other_parts<|MERGE_RESOLUTION|>--- conflicted
+++ resolved
@@ -89,7 +89,6 @@
         while True:
             round += 1
             print(f"# Starting round {round}")
-<<<<<<< HEAD
 
             if len(self.parts.scorer) > 100:
                 self.parts.scorer.sort_buffer()
@@ -98,9 +97,6 @@
                 old_scores = 0
 
             print('## Setting up new batch for training...')
-=======
-            # print('## Setting up new batch for training...')
->>>>>>> 19f66dad
             new_batch_for_fine_tuning = [e.tuple_tree for e in sorted_tts[:self.hparams.n_samples_to_keep_per_round]]
 
             # print('## Starting dog_gen on new batch...')
