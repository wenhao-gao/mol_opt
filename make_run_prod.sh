--- conflicted
+++ resolved
@@ -3,11 +3,7 @@
 # methods=('screening' 'molpal' 'graph_ga' 'smiles_ga' 'selfies_ga' \
 #          'graph_mcts' 'smiles_lstm_hc' 'selfies_lstm_hc' 'gpbo' 'jt_vae' 'moldqn' \
 #          'smiles_vae' 'selfies_vae' 'chembo' 'mars' 'reinvent' 'reinvent_selfies')
-<<<<<<< HEAD
-methods=('synnet')
-=======
 methods=('dog_ae' 'dog_gen')
->>>>>>> d93b4dfb
 
 for method in "${methods[@]}"
 do
@@ -22,13 +18,8 @@
 
 for oralce in "\${oracle_array[@]}"
 do
-<<<<<<< HEAD
-python -u run.py ${method} --seed 1 --n_jobs 16 --wandb offline --max_oracle_calls 10000 --oracles \${oralce}
-done" > production_$method.sh
-=======
 python -u run.py ${method} --task production --n_runs 1 --n_jobs 8 --wandb offline --max_oracle_calls 10000 --oracles \${oralce}
 done" > production_$method.slurm
->>>>>>> d93b4dfb
 
 #     if [[ ${method} = 'molpal' ]]
 #     then
